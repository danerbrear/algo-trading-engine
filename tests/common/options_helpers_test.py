"""
Tests for Phase 4 OptionsRetrieverHelper strategy-specific methods.

This module tests the new strategy-specific helper methods added in Phase 4
of the OptionsHandler refactoring.
"""

import pytest
from datetime import datetime, date, timedelta
from decimal import Decimal
from typing import List, Dict

from src.common.options_helpers import OptionsRetrieverHelper
from src.common.options_dtos import (
    OptionContractDTO, OptionBarDTO, StrikePrice, ExpirationDate
)
from src.common.models import OptionType, SignalType


class TestOptionsRetrieverHelperPhase4:
    """Test cases for Phase 4 strategy-specific helper methods."""
    
    @pytest.fixture
    def sample_contracts(self):
        """Create sample contracts for testing."""
        # Use a date that's actually a Friday (for weekly expiration test)
        # Find next Friday
        today = date.today()
        days_until_friday = (4 - today.weekday()) % 7
        if days_until_friday == 0:
            days_until_friday = 7  # If today is Friday, use next Friday
        future_date = today + timedelta(days=days_until_friday)
        return [
            # Call options
            OptionContractDTO(
                ticker="O:SPY250929C00580000",
                underlying_ticker="SPY",
                contract_type=OptionType.CALL,
                strike_price=StrikePrice(580.0),
                expiration_date=ExpirationDate(future_date),
                exercise_style="american",
                shares_per_contract=100,
                primary_exchange="BATO",
                cfi="OCASPS",
                additional_underlyings=None
            ),
            OptionContractDTO(
                ticker="O:SPY250929C00600000",
                underlying_ticker="SPY",
                contract_type=OptionType.CALL,
                strike_price=StrikePrice(600.0),
                expiration_date=ExpirationDate(future_date),
                exercise_style="american",
                shares_per_contract=100,
                primary_exchange="BATO",
                cfi="OCASPS",
                additional_underlyings=None
            ),
            OptionContractDTO(
                ticker="O:SPY250929C00605000",
                underlying_ticker="SPY",
                contract_type=OptionType.CALL,
                strike_price=StrikePrice(605.0),
                expiration_date=ExpirationDate(future_date),
                exercise_style="american",
                shares_per_contract=100,
                primary_exchange="BATO",
                cfi="OCASPS",
                additional_underlyings=None
            ),
            # Put options
            OptionContractDTO(
                ticker="O:SPY250929P00580000",
                underlying_ticker="SPY",
                contract_type=OptionType.PUT,
                strike_price=StrikePrice(580.0),
                expiration_date=ExpirationDate(future_date),
                exercise_style="american",
                shares_per_contract=100,
                primary_exchange="BATO",
                cfi="OCASPS",
                additional_underlyings=None
            ),
            OptionContractDTO(
                ticker="O:SPY250929P00600000",
                underlying_ticker="SPY",
                contract_type=OptionType.PUT,
                strike_price=StrikePrice(600.0),
                expiration_date=ExpirationDate(future_date),
                exercise_style="american",
                shares_per_contract=100,
                primary_exchange="BATO",
                cfi="OCASPS",
                additional_underlyings=None
            ),
            OptionContractDTO(
                ticker="O:SPY250929P00605000",
                underlying_ticker="SPY",
                contract_type=OptionType.PUT,
                strike_price=StrikePrice(605.0),
                expiration_date=ExpirationDate(future_date),
                exercise_style="american",
                shares_per_contract=100,
                primary_exchange="BATO",
                cfi="OCASPS",
                additional_underlyings=None
            )
        ]
    
    @pytest.fixture
    def sample_bars(self):
        """Create sample bar data for testing."""
        return {
            "O:SPY250929C00580000": OptionBarDTO(
                ticker="O:SPY250929C00580000",
                timestamp=datetime.now(),
                open_price=Decimal('15.50'),
                high_price=Decimal('16.00'),
                low_price=Decimal('15.25'),
                close_price=Decimal('15.75'),
                volume=150,
                volume_weighted_avg_price=Decimal('15.60'),
                number_of_transactions=25,
                adjusted=True
            ),
            "O:SPY250929C00600000": OptionBarDTO(
                ticker="O:SPY250929C00600000",
                timestamp=datetime.now(),
                open_price=Decimal('10.50'),
                high_price=Decimal('11.00'),
                low_price=Decimal('10.25'),
                close_price=Decimal('10.75'),
                volume=200,
                volume_weighted_avg_price=Decimal('10.60'),
                number_of_transactions=30,
                adjusted=True
            ),
            "O:SPY250929P00600000": OptionBarDTO(
                ticker="O:SPY250929P00600000",
                timestamp=datetime.now(),
                open_price=Decimal('8.50'),
                high_price=Decimal('9.00'),
                low_price=Decimal('8.25'),
                close_price=Decimal('8.75'),
                volume=50,
                volume_weighted_avg_price=Decimal('8.60'),
                number_of_transactions=15,
                adjusted=True
            )
        }
    
    def test_find_credit_spread_legs_call(self, sample_contracts):
        """Test finding call credit spread legs."""
        current_price = 600.0
        expiration_date = str(sample_contracts[0].expiration_date)
        
        short_leg, long_leg = OptionsRetrieverHelper.find_credit_spread_legs(
            sample_contracts, current_price, expiration_date, OptionType.CALL, spread_width=5
        )
        
        assert short_leg is not None
        assert long_leg is not None
        assert short_leg.contract_type == OptionType.CALL
        assert long_leg.contract_type == OptionType.CALL
        assert short_leg.strike_price.value <= Decimal(str(current_price))
        assert long_leg.strike_price.value > short_leg.strike_price.value
    
    def test_find_credit_spread_legs_put(self, sample_contracts):
        """Test finding put credit spread legs."""
        current_price = 600.0
        expiration_date = str(sample_contracts[0].expiration_date)
        
        short_leg, long_leg = OptionsRetrieverHelper.find_credit_spread_legs(
            sample_contracts, current_price, expiration_date, OptionType.PUT, spread_width=5
        )
        
        assert short_leg is not None
        assert long_leg is not None
        assert short_leg.contract_type == OptionType.PUT
        assert long_leg.contract_type == OptionType.PUT
        assert short_leg.strike_price.value >= Decimal(str(current_price))
        assert long_leg.strike_price.value < short_leg.strike_price.value
    
    def test_find_credit_spread_legs_insufficient_contracts(self):
        """Test finding credit spread legs with insufficient contracts."""
        contracts = []  # Empty list
        
        short_leg, long_leg = OptionsRetrieverHelper.find_credit_spread_legs(
            contracts, 600.0, "2025-09-29", OptionType.CALL, spread_width=5
        )
        
        assert short_leg is None
        assert long_leg is None
    
    def test_calculate_credit_spread_premium(self, sample_contracts):
        """Test calculating credit spread premium."""
        short_leg = sample_contracts[1]  # 600 call
        long_leg = sample_contracts[2]   # 605 call
        short_premium = 2.50
        long_premium = 1.00
        
        net_credit = OptionsRetrieverHelper.calculate_credit_spread_premium(
            short_leg, long_leg, short_premium, long_premium
        )
        
        assert net_credit == 1.50
    
    def test_find_optimal_expiration(self, sample_contracts):
        """Test finding optimal expiration date."""
        # The fixture uses a date that's 1-7 days away (next Friday)
        # So we need to use a range that includes that
        optimal_exp = OptionsRetrieverHelper.find_optimal_expiration(
            sample_contracts, min_days=1, max_days=10
        )
        
        assert optimal_exp is not None
        assert optimal_exp == str(sample_contracts[0].expiration_date)
    
    def test_find_optimal_expiration_no_match(self, sample_contracts):
        """Test finding optimal expiration with no matching dates."""
<<<<<<< HEAD
        # Use a date far in the future to ensure no match
        # The fixture uses next Friday, so we need a range that definitely excludes it
        # Calculate days to next Friday
        today = date.today()
        days_until_friday = (4 - today.weekday()) % 7
        if days_until_friday == 0:
            days_until_friday = 7
        future_date = today + timedelta(days=days_until_friday)
        days_to_future = (future_date - today).days
        
        # Use a range that's definitely before the future date
        optimal_exp = OptionsRetrieverHelper.find_optimal_expiration(
            sample_contracts, min_days=days_to_future + 10, max_days=days_to_future + 20
=======
        # Calculate days to the fixture's expiration date
        from datetime import date
        today = date.today()
        fixture_exp_date = sample_contracts[0].expiration_date.date
        days_to_fixture = (fixture_exp_date - today).days
        
        # Use a range that definitely excludes the fixture's date
        # If fixture is within 1-5 days, use a range after it
        # If fixture is far away, use a range before it
        if 1 <= days_to_fixture <= 5:
            # Fixture is in the 1-5 range, so use a range after it
            min_days = days_to_fixture + 10
            max_days = days_to_fixture + 20
        else:
            # Fixture is outside 1-5, so use 1-5 range (shouldn't match)
            min_days = 1
            max_days = 5
        
        optimal_exp = OptionsRetrieverHelper.find_optimal_expiration(
            sample_contracts, min_days=min_days, max_days=max_days
>>>>>>> 99166558
        )
        
        assert optimal_exp is None
    
    def test_calculate_implied_volatility_rank(self, sample_contracts):
        """Test calculating implied volatility rank."""
        iv_ranks = OptionsRetrieverHelper.calculate_implied_volatility_rank(
            sample_contracts, current_price=600.0
        )
        
        assert len(iv_ranks) == len(sample_contracts)
        for ticker, rank in iv_ranks.items():
            assert 0.0 <= rank <= 100.0
            assert ticker in [c.ticker for c in sample_contracts]
    
    def test_find_high_volume_contracts(self, sample_contracts, sample_bars):
        """Test finding high volume contracts."""
        high_volume_contracts = OptionsRetrieverHelper.find_high_volume_contracts(
            sample_contracts, sample_bars, min_volume=100
        )
        
        assert len(high_volume_contracts) == 2  # Two contracts with volume >= 100
        tickers = [c.ticker for c in high_volume_contracts]
        assert "O:SPY250929C00580000" in tickers
        assert "O:SPY250929C00600000" in tickers
    
    def test_find_high_volume_contracts_no_matches(self, sample_contracts, sample_bars):
        """Test finding high volume contracts with high threshold."""
        high_volume_contracts = OptionsRetrieverHelper.find_high_volume_contracts(
            sample_contracts, sample_bars, min_volume=1000
        )
        
        assert len(high_volume_contracts) == 0
    
    def test_calculate_delta_exposure(self, sample_contracts, sample_bars):
        """Test calculating delta exposure."""
        delta_exposure = OptionsRetrieverHelper.calculate_delta_exposure(
            sample_contracts[:3], sample_bars, quantity=1
        )
        
        assert isinstance(delta_exposure, float)
        # Should be positive for calls, negative for puts
        assert delta_exposure > 0  # More calls than puts in first 3 contracts
    
    def test_find_iron_condor_legs(self, sample_contracts):
        """Test finding iron condor legs."""
        current_price = 600.0
        expiration_date = str(sample_contracts[0].expiration_date)
        
        put_long, put_short, call_short, call_long = OptionsRetrieverHelper.find_iron_condor_legs(
            sample_contracts, current_price, expiration_date, spread_width=5
        )
        
        assert all([put_long, put_short, call_short, call_long])
        assert put_long.contract_type == OptionType.PUT
        assert put_short.contract_type == OptionType.PUT
        assert call_short.contract_type == OptionType.CALL
        assert call_long.contract_type == OptionType.CALL
    
    def test_find_iron_condor_legs_insufficient_contracts(self):
        """Test finding iron condor legs with insufficient contracts."""
        contracts = []  # Empty list
        
        put_long, put_short, call_short, call_long = OptionsRetrieverHelper.find_iron_condor_legs(
            contracts, 600.0, "2025-09-29", spread_width=5
        )
        
        assert all([put_long is None, put_short is None, call_short is None, call_long is None])
    
    def test_calculate_breakeven_points_call(self, sample_contracts):
        """Test calculating breakeven points for call credit spread."""
        short_leg = sample_contracts[1]  # 600 call
        long_leg = sample_contracts[2]   # 605 call
        net_credit = 1.50
        
        lower_be, upper_be = OptionsRetrieverHelper.calculate_breakeven_points(
            short_leg, long_leg, net_credit, OptionType.CALL
        )
        
        assert lower_be == upper_be  # Call credit spread has single breakeven
        assert lower_be == 601.50  # 600 + 1.50
    
    def test_calculate_breakeven_points_put(self, sample_contracts):
        """Test calculating breakeven points for put credit spread."""
        short_leg = sample_contracts[4]  # 600 put
        long_leg = sample_contracts[3]   # 580 put
        net_credit = 1.50
        
        lower_be, upper_be = OptionsRetrieverHelper.calculate_breakeven_points(
            short_leg, long_leg, net_credit, OptionType.PUT
        )
        
        assert lower_be == upper_be  # Put credit spread has single breakeven
        assert lower_be == 598.50  # 600 - 1.50
    
    def test_find_weekly_expirations(self, sample_contracts):
        """Test finding weekly expirations."""
        weekly_expirations = OptionsRetrieverHelper.find_weekly_expirations(sample_contracts)
        
        # All contracts have the same expiration date, which should be a Friday
        # The fixture now uses a Friday date, so we should find it
        assert len(weekly_expirations) == 1
        assert weekly_expirations[0] == str(sample_contracts[0].expiration_date)
    
    def test_find_monthly_expirations(self):
        """Test finding monthly expirations."""
        # Create contracts with a third Friday date
        today = date.today()
        first_day = today.replace(day=1)
        first_friday = first_day + timedelta(days=(4 - first_day.weekday()) % 7)
        third_friday = first_friday + timedelta(days=14)
        # If third Friday is in the past, use next month's third Friday
        if third_friday < today:
            next_month = today.replace(day=1) + timedelta(days=32)
            next_month = next_month.replace(day=1)
            first_day = next_month
            first_friday = first_day + timedelta(days=(4 - first_day.weekday()) % 7)
            third_friday = first_friday + timedelta(days=14)
        
        monthly_contracts = [
            OptionContractDTO(
                ticker="O:SPY250929C00600000",
                underlying_ticker="SPY",
                contract_type=OptionType.CALL,
                strike_price=StrikePrice(600.0),
                expiration_date=ExpirationDate(third_friday),
                exercise_style="american",
                shares_per_contract=100,
                primary_exchange="BATO",
                cfi="OCASPS",
                additional_underlyings=None
            )
        ]
        
        monthly_expirations = OptionsRetrieverHelper.find_monthly_expirations(monthly_contracts)
        
        # Should find the third Friday expiration
        assert len(monthly_expirations) == 1
        assert monthly_expirations[0] == str(monthly_contracts[0].expiration_date)
    

class TestOptionsRetrieverHelperIntegration:
    """Integration tests for OptionsRetrieverHelper with real-world scenarios."""
    
    def test_complete_credit_spread_analysis(self):
        """Test complete credit spread analysis workflow."""
        # Create realistic contract data
        future_date = date.today() + timedelta(days=30)
        contracts = [
            OptionContractDTO(
                ticker="O:SPY250929C00595000",
                underlying_ticker="SPY",
                contract_type=OptionType.CALL,
                strike_price=StrikePrice(595.0),
                expiration_date=ExpirationDate(future_date),
                exercise_style="american",
                shares_per_contract=100,
                primary_exchange="BATO",
                cfi="OCASPS",
                additional_underlyings=None
            ),
            OptionContractDTO(
                ticker="O:SPY250929C00600000",
                underlying_ticker="SPY",
                contract_type=OptionType.CALL,
                strike_price=StrikePrice(600.0),
                expiration_date=ExpirationDate(future_date),
                exercise_style="american",
                shares_per_contract=100,
                primary_exchange="BATO",
                cfi="OCASPS",
                additional_underlyings=None
            ),
            OptionContractDTO(
                ticker="O:SPY250929C00605000",
                underlying_ticker="SPY",
                contract_type=OptionType.CALL,
                strike_price=StrikePrice(605.0),
                expiration_date=ExpirationDate(future_date),
                exercise_style="american",
                shares_per_contract=100,
                primary_exchange="BATO",
                cfi="OCASPS",
                additional_underlyings=None
            )
        ]
        
        current_price = 600.0
        expiration_date = str(future_date)
        
        # Find credit spread legs
        short_leg, long_leg = OptionsRetrieverHelper.find_credit_spread_legs(
            contracts, current_price, expiration_date, OptionType.CALL, spread_width=5
        )
        
        assert short_leg is not None
        assert long_leg is not None
        
        # Calculate premiums (simulated)
        short_premium = 2.50
        long_premium = 1.00
        net_credit = OptionsRetrieverHelper.calculate_credit_spread_premium(
            short_leg, long_leg, short_premium, long_premium
        )
        
        # Calculate breakeven
        lower_be, upper_be = OptionsRetrieverHelper.calculate_breakeven_points(
            short_leg, long_leg, net_credit, OptionType.CALL
        )
        
        # Verify all calculations are consistent
        assert net_credit == 1.50
        assert lower_be == upper_be == 601.50
        
        # Verify spread width (calculate manually since method doesn't exist)
        spread_width = abs(float(short_leg.strike_price.value) - float(long_leg.strike_price.value))
        assert spread_width == 5.0<|MERGE_RESOLUTION|>--- conflicted
+++ resolved
@@ -218,21 +218,6 @@
     
     def test_find_optimal_expiration_no_match(self, sample_contracts):
         """Test finding optimal expiration with no matching dates."""
-<<<<<<< HEAD
-        # Use a date far in the future to ensure no match
-        # The fixture uses next Friday, so we need a range that definitely excludes it
-        # Calculate days to next Friday
-        today = date.today()
-        days_until_friday = (4 - today.weekday()) % 7
-        if days_until_friday == 0:
-            days_until_friday = 7
-        future_date = today + timedelta(days=days_until_friday)
-        days_to_future = (future_date - today).days
-        
-        # Use a range that's definitely before the future date
-        optimal_exp = OptionsRetrieverHelper.find_optimal_expiration(
-            sample_contracts, min_days=days_to_future + 10, max_days=days_to_future + 20
-=======
         # Calculate days to the fixture's expiration date
         from datetime import date
         today = date.today()
@@ -253,7 +238,6 @@
         
         optimal_exp = OptionsRetrieverHelper.find_optimal_expiration(
             sample_contracts, min_days=min_days, max_days=max_days
->>>>>>> 99166558
         )
         
         assert optimal_exp is None
