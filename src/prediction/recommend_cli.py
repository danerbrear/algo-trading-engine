from __future__ import annotations

import argparse
from datetime import datetime, timedelta
import sys

from src.backtest.strategy_builder import create_strategy_from_args
from src.common.data_retriever import DataRetriever
from src.common.functions import get_model_directory, load_lstm_model, load_hmm_model
from src.common.options_handler import OptionsHandler
from src.prediction.decision_store import JsonDecisionStore
from src.prediction.recommendation_engine import InteractiveStrategyRecommender
from src.prediction.capital_manager import CapitalManager
from src.strategies.credit_spread_minimal import CreditSpreadStrategy
from src.strategies.velocity_signal_momentum_strategy import VelocitySignalMomentumStrategy

LOOKBACK_DAYS = 120

STRATEGY_REGISTRY = {
    "credit_spread": CreditSpreadStrategy,
    "velocity_momentum": VelocitySignalMomentumStrategy
}

def build_strategy(name: str, symbol: str, options_handler: OptionsHandler):
    """
    Build strategy and inject the options_handler.
    
    Args:
        name: Strategy name
        symbol: Symbol for the strategy
        options_handler: OptionsHandler instance to inject
    
    Returns:
        Strategy instance with options_handler injected
    """
    strategy = create_strategy_from_args(
        strategy_name=name,
        symbol=symbol,
        options_handler=options_handler,
    )

    return strategy


def main():
    parser = argparse.ArgumentParser(description="Run interactive recommendation flow for a given date")
    parser.add_argument("--symbol", default="SPY")
    parser.add_argument("--date", help="Run date YYYY-MM-DD; defaults to today")
    parser.add_argument("--strategy", default="credit_spread", help="Strategy to run (default: credit_spread)")
    parser.add_argument("--yes", action="store_true", help="Auto-accept prompts (non-interactive)")
    parser.add_argument("--auto-close", action="store_true", default=False, help="Automatically close any open positions recommended to close using previous day's prices")
    parser.add_argument("--verbose", action="store_true", help="Enable verbose output (disable quiet mode)")
    parser.add_argument('-f', '--free', action='store_true', default=False,
                       help='Use free tier rate limiting (13 second timeout between API requests)')
    args = parser.parse_args()

    # Resolve date
    run_date = datetime.now()
    if args.date:
        run_date = datetime.fromisoformat(args.date)

    # Load capital allocation configuration
    config_path = "config/strategies/capital_allocations.json"
    try:
        store = JsonDecisionStore()
        capital_manager = CapitalManager.from_config_file(config_path, store)
    except FileNotFoundError:
        print(f"❌ ERROR: Capital allocation config not found: {config_path}")
        print("   Please create the config file before using this feature.")
        sys.exit(1)
    except Exception as e:
        print(f"❌ ERROR: Failed to load capital allocation config: {e}")
        sys.exit(1)

    # If there are open positions, skip historical fetch and only run close flow
    open_records = store.get_open_positions(symbol=args.symbol)
    if open_records:
        print(f"Open positions found: {len(open_records)}")
<<<<<<< HEAD
        options_handler = OptionsHandler(args.symbol, use_free_tier=args.free)
        strategy = build_strategy(args.strategy, symbol=args.symbol, options_handler=options_handler)
        recommender = InteractiveStrategyRecommender(strategy, options_handler, store, auto_yes=args.yes)
=======
        options_handler = OptionsHandler(args.symbol, quiet_mode=not args.verbose, use_free_tier=args.free)
        strategy = build_strategy(args.strategy, options_handler, symbol=args.symbol)
        recommender = InteractiveStrategyRecommender(strategy, options_handler, store, capital_manager, auto_yes=args.yes)
>>>>>>> 2abab729

        # Print current status for open positions before prompting to close
        statuses = recommender.get_open_positions_status(run_date)
        if statuses:
            print("\nOpen position status:")
            for s in statuses:
                pnl_dollars = f"${s['pnl_dollars']:.2f}" if s.get('pnl_dollars') is not None else "N/A"
                pnl_pct = f"{s['pnl_percent']:.1%}" if s.get('pnl_percent') is not None else "N/A"
                print(
                    f"- {s['symbol']} {s['strategy_type']} x{s['quantity']} | "
                    f"Entry ${s['entry_price']:.2f}  Exit ${s['exit_price']:.2f} | "
                    f"P&L {pnl_dollars} ({pnl_pct}) | Held {s['days_held']}d  DTE {s['dte']}d"
                )

        if args.auto_close:
            # Auto-close mode: use the existing logic but with auto_yes=True
            print("\n🔄 Auto-close mode: Checking for positions to close...")
            recommender.auto_yes = True  # Force auto-accept for all prompts
            closed_records = recommender.recommend_close_positions(run_date)
            
            if closed_records:
                print(f"✅ Auto-closed {len(closed_records)} position(s)")
            else:
                print("ℹ️  No open positions are recommended to be closed")
        else:
            # Normal interactive flow
            recommender.recommend_close_positions(run_date)
        return
    
    print(f"No open positions found, running open flow")

    # Create options_handler first
    options_handler = OptionsHandler(args.symbol, use_free_tier=args.free)
    
    # Prepare data around the run date to ensure the LSTM sequence/features exist
    lstm_start_date = (run_date.date() - timedelta(days=LOOKBACK_DAYS)).strftime("%Y-%m-%d")
    retriever = DataRetriever(symbol=args.symbol, lstm_start_date=lstm_start_date, quiet_mode=not args.verbose, use_free_tier=args.free)

    data = retriever.fetch_data_for_period(lstm_start_date, 'recommend')

    # Print date range information for the processed data
    if data is not None and len(data) > 0:
        start_date = data.index[0]
        end_date = data.index[-1]
        print(f"\nDate range: {start_date.date()} to {end_date.date()}\n")

    # Build strategy and inject options_handler
    strategy = build_strategy(args.strategy, symbol=args.symbol, options_handler=options_handler)
    
    # Prepare options data through the strategy
    strategy.set_data(data)

    # Store and recommender
    # Display capital status
    strategy_name = args.strategy
    print(capital_manager.get_status_summary(strategy_name))
    print()
    
    recommender = InteractiveStrategyRecommender(strategy, options_handler, store, capital_manager, auto_yes=args.yes)
    recommender.run(run_date, auto_yes=args.yes)

if __name__ == "__main__":
    main()<|MERGE_RESOLUTION|>--- conflicted
+++ resolved
@@ -76,15 +76,9 @@
     open_records = store.get_open_positions(symbol=args.symbol)
     if open_records:
         print(f"Open positions found: {len(open_records)}")
-<<<<<<< HEAD
-        options_handler = OptionsHandler(args.symbol, use_free_tier=args.free)
-        strategy = build_strategy(args.strategy, symbol=args.symbol, options_handler=options_handler)
-        recommender = InteractiveStrategyRecommender(strategy, options_handler, store, auto_yes=args.yes)
-=======
         options_handler = OptionsHandler(args.symbol, quiet_mode=not args.verbose, use_free_tier=args.free)
         strategy = build_strategy(args.strategy, options_handler, symbol=args.symbol)
         recommender = InteractiveStrategyRecommender(strategy, options_handler, store, capital_manager, auto_yes=args.yes)
->>>>>>> 2abab729
 
         # Print current status for open positions before prompting to close
         statuses = recommender.get_open_positions_status(run_date)
