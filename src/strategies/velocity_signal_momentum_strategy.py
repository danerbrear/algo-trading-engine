from __future__ import annotations

from datetime import datetime
from typing import Callable, Optional, Dict
import pandas as pd
import matplotlib.pyplot as plt
import matplotlib.dates as mdates

from src.backtest.models import Strategy, Position, StrategyType, OptionChain, TreasuryRates
from src.common.options_dtos import ExpirationRangeDTO, OptionsChainDTO
from src.common.progress_tracker import progress_print
from src.common.options_handler import OptionsHandler
from src.common.options_helpers import OptionsRetrieverHelper
from src.common.models import OptionType
from src.common.options_dtos import StrikeRangeDTO, StrikePrice
from src.common.data_retriever import DataRetriever
from decimal import Decimal

class VelocitySignalMomentumStrategy(Strategy):
    """
    A momentum strategy to trade credit spreads in order to capitalize on 
    the upward or downward trends. 
    """

    # Configurable holding period in trading days
    holding_period = 4

<<<<<<< HEAD
    def __init__(self, options_handler: OptionsHandler, start_date_offset: int = 60, stop_loss: float = None, max_risk_per_trade: float = 0.08):
        super().__init__(start_date_offset=start_date_offset, stop_loss=stop_loss)
=======
    def __init__(self, options_handler: OptionsHandler, start_date_offset: int = 60, stop_loss: float = None, profit_target: float = None):
        super().__init__(start_date_offset=start_date_offset, stop_loss=stop_loss, profit_target=profit_target)
>>>>>>> 99166558

        self.new_options_handler = options_handler
        self.max_risk_per_trade = max_risk_per_trade
        
        # Track position entries for plotting
        self._position_entries = []
    
    def set_data(self, data: pd.DataFrame, treasury_data: Optional[TreasuryRates] = None):
        super().set_data(data, treasury_data)
        
        # Reset position entries tracking for new backtest run
        self._position_entries = []
        
        # Pre-calculate moving averages and velocity for performance
        if self.data is not None and not self.data.empty:
            # Calculate SMA 15 and SMA 30
            self.data['SMA_15'] = self.data['Close'].rolling(window=15).mean()
            self.data['SMA_30'] = self.data['Close'].rolling(window=30).mean()
            
            # Calculate MA velocity (SMA 15 / SMA 30)
            self.data['MA_Velocity_15_30'] = self.data['SMA_15'] / self.data['SMA_30']
            
            # Calculate velocity changes for signal detection
            self.data['Velocity_Changes'] = self.data['MA_Velocity_15_30'].diff()

    def _recalculate_moving_averages(self):
        """Recalculate moving averages and velocity changes after data updates."""
        if self.data is not None and not self.data.empty:
            # Calculate SMA 15 and SMA 30
            self.data['SMA_15'] = self.data['Close'].rolling(window=15).mean()
            self.data['SMA_30'] = self.data['Close'].rolling(window=30).mean()
            
            # Calculate MA velocity (SMA 15 / SMA 30)
            self.data['MA_Velocity_15_30'] = self.data['SMA_15'] / self.data['SMA_30']
            
            # Calculate velocity changes for signal detection
            self.data['Velocity_Changes'] = self.data['MA_Velocity_15_30'].diff()

    def on_new_date(self, date: datetime, positions: tuple['Position', ...], add_position: Callable[['Position'], None], remove_position: Callable[['Position'], None]):
        super().on_new_date(date, positions)

        if len(positions) == 0:
            self._try_open_position(date, add_position)
            
        self._try_close_positions(date, positions, remove_position)

    def on_end(self, positions: tuple['Position', ...], remove_position: Callable[['Position'], None], date: datetime):
        """
        Create a plot showing SPY price over time with position entry indicators and volatility overlay.
        """
        if self.data is None or self.data.empty:
            progress_print("⚠️  No data available for plotting")
            return
        
        try:
            # Calculate volatility (20-day rolling standard deviation of returns, annualized)
            returns = self.data['Close'].pct_change()
            volatility_window = 20
            rolling_vol = returns.rolling(window=volatility_window).std() * (252 ** 0.5) * 100  # Annualized in %
            
            # Create the plot with dual y-axes
            fig, ax1 = plt.subplots(figsize=(15, 8))
            
            # Plot SPY price on primary y-axis
            color_price = 'blue'
            ax1.plot(self.data.index, self.data['Close'], 
                   label='SPY Close Price', color=color_price, alpha=0.7, linewidth=1.5)
            ax1.set_xlabel('Date', fontsize=12)
            ax1.set_ylabel('SPY Price ($)', color=color_price, fontsize=12)
            ax1.tick_params(axis='y', labelcolor=color_price)
            
            # Get position entry dates from the backtest engine
            # We need to access the backtest engine's closed_positions to get entry dates
            # Since we don't have direct access, we'll track entries in the strategy itself
            if hasattr(self, '_position_entries'):
                entry_dates = self._position_entries
            else:
                # Fallback: try to get from the strategy's internal tracking
                entry_dates = []
                if hasattr(self, '_entry_dates'):
                    entry_dates = self._entry_dates
            
            # Plot position entry indicators
            if entry_dates:
                for entry_date in entry_dates:
                    if entry_date in self.data.index:
                        entry_price = self.data.loc[entry_date, 'Close']
                        ax1.scatter(entry_date, entry_price, 
                                 color='red', s=100, marker='^', 
                                 label='Position Entry' if entry_date == entry_dates[0] else "", 
                                 zorder=5, alpha=0.8)
            
            # Add moving averages if they exist
            if 'SMA_15' in self.data.columns:
                ax1.plot(self.data.index, self.data['SMA_15'], 
                       label='SMA 15', color='orange', alpha=0.6, linewidth=1)
            
            if 'SMA_30' in self.data.columns:
                ax1.plot(self.data.index, self.data['SMA_30'], 
                       label='SMA 30', color='green', alpha=0.6, linewidth=1)
            
            # Create secondary y-axis for volatility
            ax2 = ax1.twinx()
            color_vol = 'purple'
            ax2.plot(self.data.index, rolling_vol, 
                    label=f'{volatility_window}-day Volatility', 
                    color=color_vol, alpha=0.5, linewidth=1.5, linestyle='--')
            ax2.set_ylabel('Annualized Volatility (%)', color=color_vol, fontsize=12)
            ax2.tick_params(axis='y', labelcolor=color_vol)
            ax2.fill_between(self.data.index, rolling_vol, alpha=0.1, color=color_vol)
            
            # Format the plot
            num_positions = len(entry_dates) if entry_dates else 0
            title = f'SPY Price with Position Entries & Volatility - Velocity Signal Momentum Strategy\nTotal Positions: {num_positions}'
            ax1.set_title(title, fontsize=14, fontweight='bold')
            ax1.grid(True, alpha=0.3)
            
            # Combine legends from both axes
            lines1, labels1 = ax1.get_legend_handles_labels()
            lines2, labels2 = ax2.get_legend_handles_labels()
            ax1.legend(lines1 + lines2, labels1 + labels2, loc='upper left')
            
            # Add text box with strategy info
            strategy_info = f'Strategy: Velocity Signal Momentum\nHolding Period: {self.holding_period} days\nMA Periods: 15/30\nVol Window: {volatility_window} days'
            ax1.text(0.02, 0.98, strategy_info, transform=ax1.transAxes, fontsize=10,
                   verticalalignment='top', bbox=dict(boxstyle='round', facecolor='wheat', alpha=0.8))
            
            # Format x-axis dates
            ax1.xaxis.set_major_formatter(mdates.DateFormatter('%Y-%m-%d'))
            ax1.xaxis.set_major_locator(mdates.MonthLocator(interval=1))
            plt.xticks(rotation=45)
            
            # Adjust layout
            plt.tight_layout()
            
            # Show the plot
            plt.show()
            
            progress_print("📊 Position entry plot with volatility overlay generated successfully")
            
        except Exception as e:
            progress_print(f"⚠️  Error creating plot: {e}")
            import traceback
            traceback.print_exc()

    def _has_buy_signal(self, date: datetime) -> bool:
        """
        Check for buy signal using MA velocity (SMA 15/30) approach.
        
        If the data matches the following criteria for a buy signal, return True:
            - MA velocity (SMA 15/30) must increase (signal detected)
            - Price must increase over the trend period (3-60 days)
            - No significant reversals (>2% drop) during the trend
            - Trend must last at least 3 days
            - Trend must not exceed 60 days
        """
        if self.data is None or self.data.empty:
            return False
        
        # Get the current date index in the data
        current_date = datetime.now().date()
        is_current_date = date.date() == current_date
        
        # If it's the current date, always fetch live price (even if date exists in cache)
        # to ensure we're using the most recent data during market hours
        if is_current_date:
            live_price = self._get_current_underlying_price(date)
            if live_price is not None:
                # Check if current date already exists in data (from stale cache)
                if date in self.data.index:
                    # Update existing row with fresh live price
                    self.data.loc[date, 'Close'] = live_price
                    self.data.loc[date, 'Open'] = live_price
                    self.data.loc[date, 'High'] = live_price
                    self.data.loc[date, 'Low'] = live_price
                    self.data.loc[date, 'Volume'] = 0
                    progress_print(f"🔄 Updated current date {date.date()} with live price ${live_price:.2f}")
                else:
                    # Create a new row with the live price
                    new_row = pd.DataFrame({
                        'Close': [live_price],
                        'Open': [live_price],
                        'High': [live_price],
                        'Low': [live_price],
                        'Volume': [0]
                    }, index=[date])
                    # Append to existing data
                    self.data = pd.concat([self.data, new_row])
                    progress_print(f"📅 Fetched live price ${live_price:.2f} for current date {date.date()} and appended to data")
                
                # Recalculate moving averages and velocity changes for the updated data
                self._recalculate_moving_averages()
                current_idx = self.data.index.get_loc(date)
            else:
                # Fallback: if live price fetch fails, try to use cached data if available
                if date in self.data.index:
                    current_idx = self.data.index.get_loc(date)
                    progress_print(f"⚠️ Could not fetch live price for {date.date()}, using cached data")
                else:
                    # No cached data and no live price - use last available
                    current_idx = len(self.data) - 1
                    progress_print(f"⚠️ Could not fetch live price for {date.date()}, using last available data point")
        else:
            # For historical dates, use cached data
            try:
                current_idx = self.data.index.get_loc(date)
            except KeyError:
                progress_print("⚠️  Date not found in data")
                return False
        
        # Check if we have enough data to analyze (need at least 30 days for SMA 30)
        if current_idx < 30:
            progress_print("⚠️  Not enough data to analyze")
            return False
        
        # Check if pre-calculated velocity data is available
        if 'Velocity_Changes' not in self.data.columns:
            progress_print("⚠️  No velocity changes data available")
            return False
        
        # Check if current velocity increased (positive velocity change)
        if current_idx < 1 or self.data['Velocity_Changes'].iloc[current_idx] <= 0:
            progress_print(f"Velocity changes: {self.data['Velocity_Changes'].iloc[current_idx]}")
            return False
        
        # This is a velocity signal - now check if it leads to a successful trend
        signal_index = current_idx
        
        # Check if this leads to an upward trend of at least 3 days, max 60 days
        success, duration, trend_return = self._check_trend_success(
            self.data, signal_index, 'up', min_duration=3, max_duration=60
        )

        progress_print(f"Trend success: {success}, duration: {duration}, trend_return: {trend_return}")
        
        return success

    def _check_trend_success(self, data: pd.DataFrame, signal_index: int, 
                           trend_type: str, min_duration: int = 3, 
                           max_duration: int = 60) -> tuple[bool, int, float]:
        """
        Check if a trend signal is part of a successful upward trend by looking backward.
        This method always uses backward analysis for consistency between backtesting and live trading.
        
        Note: This strategy only considers upward trends for momentum trading.
        
        Args:
            data: DataFrame with price data
            signal_index: Index of the signal
            trend_type: Only 'up' is supported (downward trends are ignored)
            min_duration: Minimum trend duration in days
            max_duration: Maximum trend duration in days
            
        Returns:
            Tuple of (success, duration, return)
        """
        # Always use backward trend analysis for consistency
        return self._check_backward_trend_success(data, signal_index, trend_type, min_duration, max_duration)
    
    def _check_backward_trend_success(self, data: pd.DataFrame, signal_index: int, 
                                    trend_type: str, min_duration: int = 3, 
                                    max_duration: int = 60) -> tuple[bool, int, float]:
        """
        Check for successful upward trend by looking backward from the current date.
        This is used when we're on the current date and can't look forward.
        
        Note: This strategy only considers upward trends for momentum trading.
        
        Args:
            data: DataFrame with price data
            signal_index: Index of the signal (current date)
            trend_type: Only 'up' is supported (downward trends are ignored)
            min_duration: Minimum trend duration in days
            max_duration: Maximum trend duration in days
            
        Returns:
            Tuple of (success, duration, return)
        """
        current_price = data['Close'].iloc[signal_index]
        
        # Look backward for trend continuation
        for duration in range(min_duration, min(max_duration + 1, signal_index + 1)):
            start_index = signal_index - duration
            if start_index < 0:
                break
                
            start_price = data['Close'].iloc[start_index]
            total_return = (current_price - start_price) / start_price
            
            if trend_type == 'up':
                progress_print(f"🔍 Backward up trend detected for {duration} days, total return: {total_return}")
                if total_return > 0:
                    # Check if this is a sustained upward trend
                    # Look for any significant reversal within the trend period
                    trend_sustained = True
                    for j in range(start_index + 1, signal_index):
                        current_price_in_trend = data['Close'].iloc[j]
                        current_return = (current_price_in_trend - start_price) / start_price
                        if current_return < -0.02:  # 2% reversal threshold
                            trend_sustained = False
                            break
                    
                    if trend_sustained:
                        return True, duration, total_return
            # Note: This strategy only considers upward trends for momentum trading
            # Downward trends are not used as they don't align with the strategy's purpose
        
        return False, 0, 0.0
    
    def _create_put_credit_spread(self, date: datetime, current_price: float, expiration: str) -> Optional[Position]:
        """
        Create a test ATM/+10 put credit spread.
        
        Args:
            date: Current date
            current_price: Current underlying price
            expiration: Target expiration date string (YYYY-MM-DD)
            
        Returns:
            Position: Test position for evaluation, or None if creation fails
        """
        try:
            # Get list of contracts for the date
            expiration_range = ExpirationRangeDTO(min_days=5, max_days=10)
            
            # Add strike range filter to prevent super far ITM contracts
            strike_range = StrikeRangeDTO(
                min_strike=StrikePrice(Decimal(str(current_price - 7))),  # current_price - 7 (width of 6 + buffer)
                max_strike=StrikePrice(Decimal(str(current_price + 1)))    # current_price + 1
            )
            
            contracts = self.new_options_handler.get_contract_list_for_date(date, strike_range=strike_range, expiration_range=expiration_range)

            if not contracts:
                progress_print("⚠️  No contracts found for the date")
                return None

            # CRITICAL: Filter for contracts with the specific expiration FIRST
            # This ensures both legs have the same expiration (vertical spread, not diagonal)
            contracts_for_expiration = [
                c for c in contracts 
                if str(c.expiration_date) == expiration
            ]
            
            if not contracts_for_expiration:
                progress_print(f"⚠️  No contracts found for target expiration {expiration}")
                return None
            
            progress_print(f"✅ Found {len(contracts_for_expiration)} contracts for expiration {expiration}")

            # Find ATM put option from contracts with the target expiration
            atm_strike = round(current_price)
            atm_call, atm_put = OptionsRetrieverHelper.find_atm_contracts(contracts_for_expiration, current_price)
            
            if not atm_put:
                progress_print(f"⚠️  No ATM put found for expiration {expiration}")
                return None
                
            progress_print(f"Found ATM put: {atm_put.ticker} @ ${atm_put.strike_price.value} exp {atm_put.expiration_date}")
            
            # Find OTM put (-6 strike for 6-point width) from the same expiration
            otm_strike = atm_strike - 6
            
            # Filter for puts only (already filtered by expiration)
            puts_for_expiration = [
                c for c in contracts_for_expiration 
                if c.contract_type == OptionType.PUT
            ]
            
            if not puts_for_expiration:
                progress_print(f"⚠️  No put contracts found for expiration {expiration}")
                return None
                
            # Find the put with the closest strike to the target OTM strike
            otm_put = min(
                puts_for_expiration, 
                key=lambda put: abs(float(put.strike_price.value) - otm_strike)
            )
            
            min_difference = abs(float(otm_put.strike_price.value) - otm_strike)
            progress_print(f"Found OTM put: {otm_put.ticker} @ ${otm_put.strike_price.value} exp {otm_put.expiration_date} (strike difference: {min_difference})")
            
            # Verify both legs have the same expiration (vertical spread check)
            if str(atm_put.expiration_date) != str(otm_put.expiration_date):
                progress_print(f"❌ ERROR: Expiration mismatch! ATM: {atm_put.expiration_date}, OTM: {otm_put.expiration_date}")
                progress_print("❌ This would create a diagonal spread, not a vertical spread. Rejecting position.")
                return None
            
            progress_print(f"✅ Verified: Both legs have same expiration {expiration} (vertical spread)")
            
            # Get bar data to calculate net credit
            atm_bar = self.new_options_handler.get_option_bar(atm_put, date)
            otm_bar = self.new_options_handler.get_option_bar(otm_put, date)
            
            if not atm_bar or not otm_bar:
                progress_print("⚠️  No bar data available for credit calculation")
                return None
            
            # Calculate net credit (sell ATM, buy OTM)
            net_credit = float(atm_bar.close_price) - float(otm_bar.close_price)
            
            if net_credit > 0:  # Only consider if we receive a credit
                # Convert OptionContractDTO to Option using the new conversion method
                from src.common.models import Option
                atm_option = Option.from_contract_and_bar(atm_put, atm_bar)
                otm_option = Option.from_contract_and_bar(otm_put, otm_bar)
                
                # Create test position
                position = Position(
                    symbol=self.data.index.name if self.data.index.name else 'SPY',
                    expiration_date=datetime.strptime(expiration, '%Y-%m-%d'),
                    strategy_type=StrategyType.PUT_CREDIT_SPREAD,
                    strike_price=atm_strike,
                    entry_date=date,
                    entry_price=net_credit,
                    spread_options=[atm_option, otm_option]
                )
                # Note: Do NOT set quantity here - the backtest engine will set it based on max_position_size
                return position
            else:
                progress_print(f"⚠️  Negative credit: {net_credit:.2f}")
                return None
            
        except Exception as e:
            progress_print(f"⚠️  Error creating test put credit spread: {e}")
            return None
    
    def _get_risk_free_rate(self, date: datetime) -> float:
        """
        Get the risk-free rate for a specific date using the treasury data.
        
        Args:
            date: The date to get the risk-free rate for
            
        Returns:
            float: Risk-free rate (default 0.0 if not available)
        """
        if self.treasury_data is None:
            progress_print("⚠️  No treasury data available, using default 2.0%")
            return 2.0
            
        return float(self.treasury_data.get_risk_free_rate(date))

    # ==== Helper methods (opening) ====
    def _try_open_position(self, date: datetime, add_position: Callable[['Position'], None]):
        # Standard expiration target ~1 week
        if not self._has_buy_signal(date):
            return
        progress_print(f"📈 Buy signal detected for {date.strftime('%Y-%m-%d')}")

        current_price = self._get_current_underlying_price(date)
        if current_price is None:
            print("⚠️  Failed to get current price.")
            return

        # Select expiration (target ~1 week)
        expiration_str = self._select_week_expiration(date)
        if not expiration_str:
            progress_print("⚠️  Failed to select expiration")
            return
            
        position = self._create_put_credit_spread(date, current_price, expiration_str)
        if position is None:
            progress_print("⚠️  Failed to create put credit spread for selected expiration")
            return

        print("Current underlying price", current_price)
        
        # Track position entry for plotting
        self._position_entries.append(date)
        
        add_position(position)

    def _get_current_underlying_price(self, date: datetime) -> Optional[float]:
        """
        Fetch and return the live price if the date is the current date, otherwise return last_price for the date
        """
        current_date = datetime.now().date()
        if date.date() == current_date:
            # Initialize DataRetriever when needed
            # Try to get symbol from options handler first, then data index name, then default to SPY
            symbol = None
            
            # Try options handler first (most reliable)
            if hasattr(self, 'new_options_handler') and hasattr(self.new_options_handler, 'symbol'):
                symbol = self.new_options_handler.symbol
            
            # Default to SPY if symbol not found
            if symbol is None:
                raise ValueError("Symbol not found in options handler or data index name.")
            
            try:
                data_retriever = DataRetriever(symbol=symbol, use_free_tier=True, quiet_mode=True)
                live_price = data_retriever.get_live_price()
            except Exception as e:
                raise ValueError(f"Failed to fetch live price from DataRetriever: {e}")

            if live_price is not None:
                return live_price
            else:
                raise ValueError("Failed to fetch live price from DataRetriever.")
        else:
            return float(self.data.loc[date]['Close'])

    def _get_option_chain(self, date: datetime, current_price: float) -> Optional[OptionsChainDTO]:
        date_key = date.strftime('%Y-%m-%d')

        expiration_range = ExpirationRangeDTO(min_days=5, max_days=10)
        
        strike_range = StrikeRangeDTO(
            min_strike=StrikePrice(Decimal(str(current_price - 7))),  # current_price - 7 (width of 6 + buffer)
            max_strike=StrikePrice(Decimal(str(current_price + 1)))    # current_price + 1
        )

        live_chain = self.new_options_handler.get_options_chain(date, current_price, strike_range=strike_range, expiration_range=expiration_range)
        if live_chain and (live_chain.get_calls() or live_chain.get_puts()):
            progress_print(f"✅ Successfully fetched live option chain with {len(live_chain.get_calls())} calls and {len(live_chain.get_puts())} puts")
            self.options_data[date_key] = live_chain
            return live_chain
        else:
            progress_print(f"⚠️  Live option chain fetch returned empty data")
            return None

    def _select_week_expiration(self, date: datetime) -> Optional[str]:
        """
        Select the best expiration date for the strategy using new_options_handler.
        Prefer expirations 5-10 days out, else nearest > 0 days, target 7 days.
        """
        progress_print(f"🔍 _select_week_expiration called for {date.strftime('%Y-%m-%d')}")
        target_days = 7
        
        def days_out(exp_str: str) -> int:
            try:
                exp_dt = datetime.strptime(exp_str, '%Y-%m-%d')
                return (exp_dt - date).days
            except Exception:
                return -9999
        
        # Try to get expirations from new_options_handler
        try:
            progress_print("🔍 Fetching expirations from new_options_handler for 5-10 day window...")
            
            # Use new_options_handler to get available expirations
            from src.common.options_dtos import ExpirationRangeDTO
            expiration_range = ExpirationRangeDTO(min_days=5, max_days=10)
            
            # Get contracts for the date (already filtered by expiration range)
            contracts = self.new_options_handler.get_contract_list_for_date(date, expiration_range=expiration_range)
            
            if not contracts:
                progress_print("⚠️  No contracts found for the date")
                return None
            
            # Extract unique expiration dates from contracts
            expirations = set(str(contract.expiration_date) for contract in contracts)
            progress_print(f"🔍 Found {len(expirations)} expirations from contracts")
            
            if not expirations:
                progress_print("⚠️  No expirations found in option chain")
                return None
                
            # Calculate days out for each expiration and select closest to target (7 days)
            valid_expirations = [(e, days_out(e)) for e in expirations]
            valid_expirations = [(e, d) for e, d in valid_expirations if d > 0]
            
            if not valid_expirations:
                progress_print("⚠️  No future expirations available")
                return None
                
            # Select the expiration closest to target (7 days)
            best_expiration = min(valid_expirations, key=lambda x: abs(x[1] - target_days))[0]
            days_to_exp = days_out(best_expiration)
            progress_print(f"✅ Selected expiration: {best_expiration} ({days_to_exp} days out)")
            
            return best_expiration
            
        except Exception as e:
            progress_print(f"❌ Error fetching expirations from new_options_handler: {str(e)}")
            return None
    

    # ==== Helper methods (closing) ====
    def _try_close_positions(self, date: datetime, positions: tuple['Position', ...], remove_position: Callable[['Position'], None]):
        current_underlying_price = self._get_current_underlying_price(date)
        progress_print(f"Current underlying price: {current_underlying_price}") 
        progress_print(f"🤖 Strategy evaluating {len(positions)} open position(s) for potential closure...")
               
        for position in positions:
            days_held = position.get_days_held(date) if hasattr(position, 'get_days_held') else 0
            days_to_exp = position.get_days_to_expiration(date) if hasattr(position, 'get_days_to_expiration') else 0
            progress_print(f"🔍 Position {position.__str__()} - Days held: {days_held}, Days to exp: {days_to_exp}")

            # Assignment/expiration close
            if self._should_close_due_to_assignment(position, date):
                print(f"⏰ Position {position.__str__()} expired or near expiration (days to exp: {days_to_exp})")
                if current_underlying_price is not None:
                    current_volumes = self.get_current_volumes_for_position(position, date)
                    remove_position(date, position, 0.0, underlying_price=current_underlying_price, current_volumes=current_volumes)
                else:
                    progress_print("⚠️  Underlying price unavailable for assignment close; skipping.")
                continue

            # Compute exit price for stop/holding decisions
            exit_price, has_error = self._compute_exit_price(date, position)
            if not has_error and exit_price is not None:
                exit_price = self._sanitize_exit_price(exit_price)
                progress_print(f"💰 Calculated exit price for {position.__str__()}: {exit_price}")

            # Profit target
            if self._should_close_due_to_profit_target(position, exit_price):
                print(f"💰 Profit target hit for {position.__str__()} at exit {exit_price}")
                current_volumes = self.get_current_volumes_for_position(position, date)
                remove_position(date, position, exit_price if exit_price is not None else 0.0, current_volumes=current_volumes)
                continue

            # Stop loss
            if self._should_close_due_to_stop(position, exit_price):
                print(f"🛑 Stop loss hit for {position.__str__()} at exit {exit_price}")
                current_volumes = self.get_current_volumes_for_position(position, date)
                remove_position(date, position, exit_price if exit_price is not None else 0.0, current_volumes=current_volumes)
                continue

            # Holding period
            if self._should_close_due_to_holding(position, date, self.holding_period):
                if exit_price is not None and not has_error:
                    print(f"📆 Holding period met for {position.__str__()} at exit {exit_price} (held {days_held} days, target: {self.holding_period})")
                    current_volumes = self.get_current_volumes_for_position(position, date)
                    remove_position(date, position, exit_price, current_volumes=current_volumes)
                else:
                    progress_print(f"⚠️  No exit price available for {position.__str__()} on {date}. Skipping holding-period close.")
            else:
                # Position not closed - show why
                progress_print(f"📋 Position {position.__str__()} remains open - Days held: {days_held}/{self.holding_period}, Days to exp: {days_to_exp}")
                progress_print(f"🤖 Strategy decision: Position does not meet closing criteria (holding period: {self.holding_period} days, stop loss, or expiration)")
        
        # Summary of strategy decisions
        progress_print(f"✅ Strategy evaluation complete - no positions closed on {date.strftime('%Y-%m-%d')}")

    def _compute_exit_price(self, date: datetime, position: Position) -> tuple[Optional[float], bool]:
        """Compute exit price using new_options_handler.get_option_bar and calculate_exit_price_from_bars"""
        try:
            if not position.spread_options or len(position.spread_options) != 2:
                progress_print("⚠️  Position doesn't have valid spread options")
                return None, True
                
            atm_option, otm_option = position.spread_options
            progress_print(f"🔍 Attempting to get bar data for {date.strftime('%Y-%m-%d')} - ATM: {atm_option.ticker}, OTM: {otm_option.ticker}")
            
            # Get bar data for both options using new_options_handler
            atm_bar = self.new_options_handler.get_option_bar(atm_option, date)
            otm_bar = self.new_options_handler.get_option_bar(otm_option, date)
            
            progress_print(f"🔍 Bar data results - ATM bar: {atm_bar is not None}, OTM bar: {otm_bar is not None}")
            
            if not atm_bar or not otm_bar:
                progress_print(f"⚠️  No bar data available for options on {date.strftime('%Y-%m-%d')} - ATM: {atm_bar is None}, OTM: {otm_bar is None}")
                return None, True
            
            # Use the new calculate_exit_price_from_bars method
            exit_price = position.calculate_exit_price_from_bars(atm_bar, otm_bar)
            progress_print(f"💰 Calculated exit price: {exit_price}")
            return exit_price, False
            
        except Exception as e:
            progress_print(f"⚠️  Error calculating exit price: {e}")
            import traceback
            traceback.print_exc()
            return None, True

    def _sanitize_exit_price(self, value: Optional[float]) -> Optional[float]:
        if value is None:
            return None
        return round(max(value, 0), 2)

    def _should_close_due_to_assignment(self, position: Position, date: datetime) -> bool:
        try:
            return position.get_days_to_expiration(date) < 1
        except Exception:
            return False

    def _should_close_due_to_profit_target(self, position: Position, exit_price: Optional[float]) -> bool:
        if exit_price is None or self.profit_target is None:
            return False
        return position.profit_target_hit(self.profit_target, exit_price)

    def _should_close_due_to_stop(self, position: Position, exit_price: Optional[float]) -> bool:
        if exit_price is None or self.stop_loss is None:
            return False
        return position.stop_loss_hit(self.stop_loss, exit_price)

    def _should_close_due_to_holding(self, position: Position, date: datetime, holding_period: int) -> bool:
        try:
            return position.get_days_held(date) >= holding_period
        except Exception:
            return False


    def get_current_volumes_for_position(self, position: Position, date: datetime) -> list[int]:
        """
        Fetch current date volume data for all options in a position using new_options_handler.
        """
        current_volumes = []
        for option in position.spread_options:
            try:
                # Use new_options_handler.get_bar to get current volume data
                bar_data = self.new_options_handler.get_option_bar(option, date)
                
                if bar_data and bar_data.volume is not None:
                    current_volumes.append(bar_data.volume)
                    progress_print(f"📡 Fetched volume data for {option.ticker} on {date.date()}: {bar_data.volume}")
                else:
                    current_volumes.append(None)
                    progress_print(f"⚠️  No volume data available for {option.ticker} on {date.date()}")
                    
            except Exception as e:
                progress_print(f"⚠️  Error fetching volume data for {option.ticker}: {e}")
                current_volumes.append(None)
        return current_volumes

    def validate_data(self, data: pd.DataFrame) -> bool:
        """
        Validate the data for the Velocity Signal Momentum Strategy.
        
        This strategy requires:
        - Basic OHLCV data
        - Moving averages (SMA_15, SMA_30) for velocity calculation
        - Velocity changes data
        
        Args:
            data: DataFrame with market data and features
            
        Returns:
            bool: True if data is valid for this strategy, False otherwise
        """        
        progress_print(f"\n🔍 Validating data for Velocity Signal Momentum Strategy...")
        progress_print(f"   Data shape: {data.shape}")
        
        # Check if the data has the required columns for velocity momentum strategy
        required_columns = [
            'Open', 'High', 'Low', 'Close', 'Volume',  # Basic OHLCV data
        ]
        
        missing_columns = [col for col in required_columns if col not in data.columns]
        if missing_columns:
            progress_print(f"⚠️  Warning: Missing required columns: {missing_columns}")
            progress_print(f"   Available columns: {list(data.columns)}")
            return False
        else:
            progress_print(f"✅ All required columns present")
        
        # Check if data has datetime index
        if not isinstance(data.index, pd.DatetimeIndex):
            progress_print("❌ Error: Data must have a datetime index for backtesting")
            return False
        
        # Check if we have enough data for moving averages (need at least 30 days for SMA 30)
        if len(data) < 30:
            progress_print(f"⚠️  Warning: Not enough data for velocity analysis. Need at least 30 days, got {len(data)}")
            return False
        
        # Check for gaps in the data (missing trading days)
        if len(data) > 1:
            date_range = pd.bdate_range(start=data.index.min(), end=data.index.max())
            expected_business_days = len(date_range)
            actual_trading_days = len(data)
            if actual_trading_days < expected_business_days * 0.9:  # Allow for some holidays
                progress_print(f"⚠️  Warning: Data may have gaps. Expected ~{expected_business_days} business days, got {actual_trading_days}")
        
        progress_print(f"✅ Data validation complete for Velocity Signal Momentum Strategy")
        progress_print(f"   Final data shape: {data.shape}")
        progress_print(f"   Date range: {data.index.min()} to {data.index.max()}")
        progress_print(f"   Trading days: {len(data)}")
        
        return True<|MERGE_RESOLUTION|>--- conflicted
+++ resolved
@@ -25,16 +25,10 @@
     # Configurable holding period in trading days
     holding_period = 4
 
-<<<<<<< HEAD
-    def __init__(self, options_handler: OptionsHandler, start_date_offset: int = 60, stop_loss: float = None, max_risk_per_trade: float = 0.08):
-        super().__init__(start_date_offset=start_date_offset, stop_loss=stop_loss)
-=======
     def __init__(self, options_handler: OptionsHandler, start_date_offset: int = 60, stop_loss: float = None, profit_target: float = None):
         super().__init__(start_date_offset=start_date_offset, stop_loss=stop_loss, profit_target=profit_target)
->>>>>>> 99166558
 
         self.new_options_handler = options_handler
-        self.max_risk_per_trade = max_risk_per_trade
         
         # Track position entries for plotting
         self._position_entries = []
